// SPDX-License-Identifier: MIT
pragma solidity ^0.8.24;

import {IERC20} from "openzeppelin-contracts/contracts/interfaces/IERC20.sol";
import {SafeERC20} from "openzeppelin-contracts/contracts/token/ERC20/utils/SafeERC20.sol";
import {ReentrancyGuard} from "openzeppelin-contracts/contracts/utils/ReentrancyGuard.sol";

import {IGovernance} from "./interfaces/IGovernance.sol";
import {IInitiative} from "./interfaces/IInitiative.sol";
import {ILQTYStaking} from "./interfaces/ILQTYStaking.sol";

import {UserProxy} from "./UserProxy.sol";
import {UserProxyFactory} from "./UserProxyFactory.sol";

import {add, max, abs} from "./utils/Math.sol";
import {_requireNoDuplicates} from "./utils/UniqueArray.sol";
import {Multicall} from "./utils/Multicall.sol";
import {WAD, PermitParams} from "./utils/Types.sol";
import {safeCallWithMinGas} from "./utils/SafeCallMinGas.sol";


/// @title Governance: Modular Initiative based Governance
contract Governance is Multicall, UserProxyFactory, ReentrancyGuard, IGovernance {
    using SafeERC20 for IERC20;

    uint256 constant MIN_GAS_TO_HOOK = 350_000; /// Replace this to ensure hooks have sufficient gas

    /// @inheritdoc IGovernance
    ILQTYStaking public immutable stakingV1;
    /// @inheritdoc IGovernance
    IERC20 public immutable lqty;
    /// @inheritdoc IGovernance
    IERC20 public immutable bold;
    /// @inheritdoc IGovernance
    uint256 public immutable EPOCH_START;
    /// @inheritdoc IGovernance
    uint256 public immutable EPOCH_DURATION;
    /// @inheritdoc IGovernance
    uint256 public immutable EPOCH_VOTING_CUTOFF;
    /// @inheritdoc IGovernance
    uint256 public immutable MIN_CLAIM;
    /// @inheritdoc IGovernance
    uint256 public immutable MIN_ACCRUAL;
    /// @inheritdoc IGovernance
    uint256 public immutable REGISTRATION_FEE;
    /// @inheritdoc IGovernance
    uint256 public immutable REGISTRATION_THRESHOLD_FACTOR;
    /// @inheritdoc IGovernance
    uint256 public immutable UNREGISTRATION_THRESHOLD_FACTOR;
    /// @inheritdoc IGovernance
    uint256 public immutable REGISTRATION_WARM_UP_PERIOD;
    /// @inheritdoc IGovernance
    uint256 public immutable UNREGISTRATION_AFTER_EPOCHS;
    /// @inheritdoc IGovernance
    uint256 public immutable VOTING_THRESHOLD_FACTOR;

    /// @inheritdoc IGovernance
    uint256 public boldAccrued;

    /// @inheritdoc IGovernance
    VoteSnapshot public votesSnapshot;
    /// @inheritdoc IGovernance
    mapping(address => InitiativeVoteSnapshot) public votesForInitiativeSnapshot;

    /// @inheritdoc IGovernance
    GlobalState public globalState;
    /// @inheritdoc IGovernance
    mapping(address => UserState) public userStates;
    /// @inheritdoc IGovernance
    mapping(address => InitiativeState) public initiativeStates;
    /// @inheritdoc IGovernance
    mapping(address => mapping(address => Allocation)) public lqtyAllocatedByUserToInitiative;
    /// @inheritdoc IGovernance
    mapping(address => uint16) public override registeredInitiatives;

    uint16 constant UNREGISTERED_INITIATIVE = type(uint16).max;

    constructor(
        address _lqty,
        address _lusd,
        address _stakingV1,
        address _bold,
        Configuration memory _config,
        address[] memory _initiatives
    ) UserProxyFactory(_lqty, _lusd, _stakingV1) {
        stakingV1 = ILQTYStaking(_stakingV1);
        lqty = IERC20(_lqty);
        bold = IERC20(_bold);
        require(_config.minClaim <= _config.minAccrual, "Gov: min-claim-gt-min-accrual");
        REGISTRATION_FEE = _config.registrationFee;

        // Registration threshold must be below 100% of votes
        require(_config.registrationThresholdFactor < WAD, "Gov: registration-config");
        REGISTRATION_THRESHOLD_FACTOR = _config.registrationThresholdFactor;

        // Unregistration must be X times above the `votingThreshold`
        require(_config.unregistrationThresholdFactor > WAD, "Gov: unregistration-config");
        UNREGISTRATION_THRESHOLD_FACTOR = _config.unregistrationThresholdFactor;

        REGISTRATION_WARM_UP_PERIOD = _config.registrationWarmUpPeriod;
        UNREGISTRATION_AFTER_EPOCHS = _config.unregistrationAfterEpochs;

        // Voting threshold must be below 100% of votes
        require(_config.votingThresholdFactor < WAD, "Gov: voting-config");
        VOTING_THRESHOLD_FACTOR = _config.votingThresholdFactor;

        MIN_CLAIM = _config.minClaim;
        MIN_ACCRUAL = _config.minAccrual;
        EPOCH_START = _config.epochStart;
        require(_config.epochDuration > 0, "Gov: epoch-duration-zero");
        EPOCH_DURATION = _config.epochDuration;
        require(_config.epochVotingCutoff < _config.epochDuration, "Gov: epoch-voting-cutoff-gt-epoch-duration");
        EPOCH_VOTING_CUTOFF = _config.epochVotingCutoff;
        for (uint256 i = 0; i < _initiatives.length; i++) {
            initiativeStates[_initiatives[i]] = InitiativeState(0, 0, 0, 0, 0);
            registeredInitiatives[_initiatives[i]] = 1;
        }
    }

    function _averageAge(uint32 _currentTimestamp, uint32 _averageTimestamp) internal pure returns (uint32) {
        if (_averageTimestamp == 0 || _currentTimestamp < _averageTimestamp) return 0;
        return _currentTimestamp - _averageTimestamp;
    }

    function _calculateAverageTimestamp(
        uint32 _prevOuterAverageTimestamp,
        uint32 _newInnerAverageTimestamp,
        uint88 _prevLQTYBalance,
        uint88 _newLQTYBalance
    ) internal view returns (uint32) {
        if (_newLQTYBalance == 0) return 0;

        uint32 prevOuterAverageAge = _averageAge(uint32(block.timestamp), _prevOuterAverageTimestamp);
        uint32 newInnerAverageAge = _averageAge(uint32(block.timestamp), _newInnerAverageTimestamp);

        uint88 newOuterAverageAge;
        if (_prevLQTYBalance <= _newLQTYBalance) {
            uint88 deltaLQTY = _newLQTYBalance - _prevLQTYBalance;
            uint240 prevVotes = uint240(_prevLQTYBalance) * uint240(prevOuterAverageAge);
            uint240 newVotes = uint240(deltaLQTY) * uint240(newInnerAverageAge);
            uint240 votes = prevVotes + newVotes;
            newOuterAverageAge = uint32(votes / uint240(_newLQTYBalance));
        } else {
            uint88 deltaLQTY = _prevLQTYBalance - _newLQTYBalance;
            uint240 prevVotes = uint240(_prevLQTYBalance) * uint240(prevOuterAverageAge);
            uint240 newVotes = uint240(deltaLQTY) * uint240(newInnerAverageAge);
            uint240 votes = (prevVotes >= newVotes) ? prevVotes - newVotes : 0;
            newOuterAverageAge = uint32(votes / uint240(_newLQTYBalance));
        }

        if (newOuterAverageAge > block.timestamp) return 0;
        return uint32(block.timestamp - newOuterAverageAge);
    }

    /*//////////////////////////////////////////////////////////////
                                STAKING
    //////////////////////////////////////////////////////////////*/

    function _deposit(uint88 _lqtyAmount) private returns (UserProxy) {
        require(_lqtyAmount > 0, "Governance: zero-lqty-amount");

        address userProxyAddress = deriveUserProxyAddress(msg.sender);

        if (userProxyAddress.code.length == 0) {
            deployUserProxy();
        }

        UserProxy userProxy = UserProxy(payable(userProxyAddress));

        uint88 lqtyStaked = uint88(stakingV1.stakes(userProxyAddress));

        // update the average staked timestamp for LQTY staked by the user
        UserState memory userState = userStates[msg.sender];
        userState.averageStakingTimestamp = _calculateAverageTimestamp(
            userState.averageStakingTimestamp, uint32(block.timestamp), lqtyStaked, lqtyStaked + _lqtyAmount
        );
        userStates[msg.sender] = userState;

        emit DepositLQTY(msg.sender, _lqtyAmount);

        return userProxy;
    }

    /// @inheritdoc IGovernance
    function depositLQTY(uint88 _lqtyAmount) external nonReentrant {
        UserProxy userProxy = _deposit(_lqtyAmount);
        userProxy.stake(_lqtyAmount, msg.sender);
    }

    /// @inheritdoc IGovernance
    function depositLQTYViaPermit(uint88 _lqtyAmount, PermitParams calldata _permitParams) external nonReentrant {
        UserProxy userProxy = _deposit(_lqtyAmount);
        userProxy.stakeViaPermit(_lqtyAmount, msg.sender, _permitParams);
    }

    /// @inheritdoc IGovernance
    function withdrawLQTY(uint88 _lqtyAmount) external nonReentrant {
        UserProxy userProxy = UserProxy(payable(deriveUserProxyAddress(msg.sender)));
        require(address(userProxy).code.length != 0, "Governance: user-proxy-not-deployed");

        uint88 lqtyStaked = uint88(stakingV1.stakes(address(userProxy)));

        UserState storage userState = userStates[msg.sender];

        // check if user has enough unallocated lqty
        require(_lqtyAmount <= lqtyStaked - userState.allocatedLQTY, "Governance: insufficient-unallocated-lqty");

        (uint256 accruedLUSD, uint256 accruedETH) = userProxy.unstake(_lqtyAmount, msg.sender);

        emit WithdrawLQTY(msg.sender, _lqtyAmount, accruedLUSD, accruedETH);
    }

    /// @inheritdoc IGovernance
    function claimFromStakingV1(address _rewardRecipient) external returns (uint256 accruedLUSD, uint256 accruedETH) {
        address payable userProxyAddress = payable(deriveUserProxyAddress(msg.sender));
        require(userProxyAddress.code.length != 0, "Governance: user-proxy-not-deployed");
        return UserProxy(userProxyAddress).unstake(0, _rewardRecipient);
    }

    /*//////////////////////////////////////////////////////////////
                                 VOTING
    //////////////////////////////////////////////////////////////*/

    /// @inheritdoc IGovernance
    function epoch() public view returns (uint16) {
        if (block.timestamp < EPOCH_START) {
            return 0;
        }
        return uint16(((block.timestamp - EPOCH_START) / EPOCH_DURATION) + 1);
    }

    /// @inheritdoc IGovernance
    function epochStart() public view returns (uint32) {
        uint16 currentEpoch = epoch();
        if (currentEpoch == 0) return 0;
        return uint32(EPOCH_START + (currentEpoch - 1) * EPOCH_DURATION);
    }

    /// @inheritdoc IGovernance
    function secondsWithinEpoch() public view returns (uint32) {
        if (block.timestamp < EPOCH_START) return 0;
        return uint32((block.timestamp - EPOCH_START) % EPOCH_DURATION);
    }

    /// @inheritdoc IGovernance
    function lqtyToVotes(uint88 _lqtyAmount, uint256 _currentTimestamp, uint32 _averageTimestamp)
        public
        pure
        returns (uint240)
    {
        return uint240(_lqtyAmount) * _averageAge(uint32(_currentTimestamp), _averageTimestamp);
    }

    /*//////////////////////////////////////////////////////////////
                                 SNAPSHOTS
    //////////////////////////////////////////////////////////////*/

    /// @inheritdoc IGovernance
    function getLatestVotingThreshold() public view returns (uint256) {
        uint256 snapshotVotes = votesSnapshot.votes; /// @audit technically can be out of synch

        return calculateVotingThreshold(snapshotVotes);
    }

    /// @dev Returns the most up to date voting threshold 
    /// In contrast to `getLatestVotingThreshold` this function updates the snapshot
    /// This ensures that the value returned is always the latest
    function calculateVotingThreshold() public returns (uint256) {
        (VoteSnapshot memory snapshot, ) = _snapshotVotes();

        return calculateVotingThreshold(snapshot.votes);
    }
    
    /// @dev Utility function to compute the threshold votes without recomputing the snapshot
    /// Note that `boldAccrued` is a cached value, this function works correctly only when called after an accrual
    function calculateVotingThreshold(uint256 snapshotVotes) public view returns (uint256) {
        if (snapshotVotes == 0) return 0;

        uint256 minVotes; // to reach MIN_CLAIM: snapshotVotes * MIN_CLAIM / boldAccrued
        uint256 payoutPerVote = boldAccrued * WAD / snapshotVotes;
        if (payoutPerVote != 0) {
            minVotes = MIN_CLAIM * WAD / payoutPerVote;
        }
        return max(snapshotVotes * VOTING_THRESHOLD_FACTOR / WAD, minVotes);
    }

    // Snapshots votes for the previous epoch and accrues funds for the current epoch
    function _snapshotVotes() internal returns (VoteSnapshot memory snapshot, GlobalState memory state) {
        bool shouldUpdate;
        (snapshot, state, shouldUpdate) = getTotalVotesAndState();

        if(shouldUpdate) {
            votesSnapshot = snapshot;
            uint256 boldBalance = bold.balanceOf(address(this));
            boldAccrued = (boldBalance < MIN_ACCRUAL) ? 0 : boldBalance;
            emit SnapshotVotes(snapshot.votes, snapshot.forEpoch);
        }
    }

    /// @notice Return the most up to date global snapshot and state as well as a flag to notify whether the state can be updated
    /// This is a convenience function to always retrieve the most up to date state values
    function getTotalVotesAndState() public view returns (VoteSnapshot memory snapshot, GlobalState memory state, bool shouldUpdate) {
        uint16 currentEpoch = epoch();
        snapshot = votesSnapshot;
        state = globalState;
        
        if (snapshot.forEpoch < currentEpoch - 1) {
            shouldUpdate = true;

            snapshot.votes = lqtyToVotes(state.countedVoteLQTY, epochStart(), state.countedVoteLQTYAverageTimestamp);
            snapshot.forEpoch = currentEpoch - 1;
        }
    }

    // Snapshots votes for an initiative for the previous epoch but only count the votes
    // if the received votes meet the voting threshold
    function _snapshotVotesForInitiative(address _initiative)
        internal
        returns (InitiativeVoteSnapshot memory initiativeSnapshot, InitiativeState memory initiativeState)
    {
        bool shouldUpdate;
        (initiativeSnapshot, initiativeState, shouldUpdate) = getInitiativeSnapshotAndState(_initiative);

        if(shouldUpdate) {
            votesForInitiativeSnapshot[_initiative] = initiativeSnapshot;
            emit SnapshotVotesForInitiative(_initiative, initiativeSnapshot.votes, initiativeSnapshot.forEpoch);
        }
    }

    /// @dev Given an initiative address, return it's most up to date snapshot and state as well as a flag to notify whether the state can be updated
    /// This is a convenience function to always retrieve the most up to date state values
    function getInitiativeSnapshotAndState(address _initiative)
        public
        view
        returns (InitiativeVoteSnapshot memory initiativeSnapshot, InitiativeState memory initiativeState, bool shouldUpdate)
    {
        // Get the storage data
        uint16 currentEpoch = epoch();
        initiativeSnapshot = votesForInitiativeSnapshot[_initiative];
        initiativeState = initiativeStates[_initiative];

        if (initiativeSnapshot.forEpoch < currentEpoch - 1) {
            shouldUpdate = true;

            uint32 start = epochStart();
            uint240 votes =
                lqtyToVotes(initiativeState.voteLQTY, start, initiativeState.averageStakingTimestampVoteLQTY);
            uint240 vetos =
                lqtyToVotes(initiativeState.vetoLQTY, start, initiativeState.averageStakingTimestampVetoLQTY);
            initiativeSnapshot.votes = uint224(votes);
            initiativeSnapshot.vetos = uint224(vetos);

            initiativeSnapshot.forEpoch = currentEpoch - 1; 
        }
    }

    /// @inheritdoc IGovernance
    function snapshotVotesForInitiative(address _initiative)
        external
        nonReentrant
        returns (VoteSnapshot memory voteSnapshot, InitiativeVoteSnapshot memory initiativeVoteSnapshot)
    {
        (voteSnapshot,) = _snapshotVotes();
        (initiativeVoteSnapshot,) = _snapshotVotesForInitiative(_initiative);
    }

    /*//////////////////////////////////////////////////////////////
                                 FSM
    //////////////////////////////////////////////////////////////*/


    enum InitiativeStatus {
        NONEXISTENT, /// This Initiative Doesn't exist | This is never returned
        WARM_UP, /// This epoch was just registered
        SKIP, /// This epoch will result in no rewards and no unregistering
        CLAIMABLE, /// This epoch will result in claiming rewards
        CLAIMED, /// The rewards for this epoch have been claimed
        UNREGISTERABLE, /// Can be unregistered
        DISABLED // It was already Unregistered
    }

    /// @notice Given an inititive address, updates all snapshots and return the initiative state
    ///     See the view version of `getInitiativeState` for the underlying logic on Initatives FSM
     function getInitiativeState(address _initiative) public returns (InitiativeStatus status, uint16 lastEpochClaim, uint256 claimableAmount) {
        (VoteSnapshot memory votesSnapshot_,) = _snapshotVotes();
        (InitiativeVoteSnapshot memory votesForInitiativeSnapshot_, InitiativeState memory initiativeState) = _snapshotVotesForInitiative(_initiative);

        return getInitiativeState(_initiative, votesSnapshot_, votesForInitiativeSnapshot_, initiativeState);
    }

    /// @dev Given an initiative address and its snapshot, determines the current state for an initiative
    function getInitiativeState(address _initiative, VoteSnapshot memory votesSnapshot_, InitiativeVoteSnapshot memory votesForInitiativeSnapshot_, InitiativeState memory initiativeState) public view returns (InitiativeStatus status, uint16 lastEpochClaim, uint256 claimableAmount) {

        // == Non existent Condition == //
        if(registeredInitiatives[_initiative] == 0) {
            return (InitiativeStatus.NONEXISTENT, 0, 0); /// By definition it has zero rewards
        }

        // == Just Registered Condition == //
        if(registeredInitiatives[_initiative] == epoch()) {
            return (InitiativeStatus.WARM_UP, 0, 0); /// Was registered this week, cannot have rewards
        }

        // Fetch last epoch at which we claimed
        lastEpochClaim = initiativeStates[_initiative].lastEpochClaim;

        // == Disabled Condition == //
        if(registeredInitiatives[_initiative] == UNREGISTERED_INITIATIVE) {
            return (InitiativeStatus.DISABLED, lastEpochClaim, 0); /// By definition it has zero rewards
        }

        // == Already Claimed Condition == //
        if(lastEpochClaim >= epoch() - 1) {
            // early return, we have already claimed
            return (InitiativeStatus.CLAIMED, lastEpochClaim, claimableAmount);
        }


        // NOTE: Pass the snapshot value so we get accurate result
        uint256 votingTheshold = calculateVotingThreshold(votesSnapshot_.votes);

        // If it's voted and can get rewards
        // Votes > calculateVotingThreshold
        // == Rewards Conditions (votes can be zero, logic is the same) == //

        // By definition if votesForInitiativeSnapshot_.votes > 0 then votesSnapshot_.votes > 0
        if(votesForInitiativeSnapshot_.votes > votingTheshold && !(votesForInitiativeSnapshot_.vetos >= votesForInitiativeSnapshot_.votes)) {
            uint256 claim = votesForInitiativeSnapshot_.votes * boldAccrued / votesSnapshot_.votes;
            return (InitiativeStatus.CLAIMABLE, lastEpochClaim, claim);
        }


        // == Unregister Condition == //
        // e.g. if `UNREGISTRATION_AFTER_EPOCHS` is 4, the 4th epoch flip that would result in SKIP, will result in the initiative being `UNREGISTERABLE`
        if((initiativeState.lastEpochClaim + UNREGISTRATION_AFTER_EPOCHS < epoch() - 1)
            ||  votesForInitiativeSnapshot_.vetos > votesForInitiativeSnapshot_.votes
                        && votesForInitiativeSnapshot_.vetos > votingTheshold * UNREGISTRATION_THRESHOLD_FACTOR / WAD
        ) {
            return (InitiativeStatus.UNREGISTERABLE, lastEpochClaim, 0);
        }
        
        // == Not meeting threshold Condition == //
        return (InitiativeStatus.SKIP, lastEpochClaim, 0);
    }

    /// @inheritdoc IGovernance
    function registerInitiative(address _initiative) external nonReentrant {
        bold.safeTransferFrom(msg.sender, address(this), REGISTRATION_FEE);

        require(_initiative != address(0), "Governance: zero-address");
        (InitiativeStatus status, ,) = getInitiativeState(_initiative);
        require(status == InitiativeStatus.NONEXISTENT, "Governance: initiative-already-registered");

        address userProxyAddress = deriveUserProxyAddress(msg.sender);
        (VoteSnapshot memory snapshot,) = _snapshotVotes();
        UserState memory userState = userStates[msg.sender];

        // an initiative can be registered if the registrant has more voting power (LQTY * age)
        // than the registration threshold derived from the previous epoch's total global votes
        require(
            lqtyToVotes(uint88(stakingV1.stakes(userProxyAddress)), epochStart(), userState.averageStakingTimestamp)
                >= snapshot.votes * REGISTRATION_THRESHOLD_FACTOR / WAD,
            "Governance: insufficient-lqty"
        );

        uint16 currentEpoch = epoch();

        registeredInitiatives[_initiative] = currentEpoch;

        emit RegisterInitiative(_initiative, msg.sender, currentEpoch);

        // Replaces try / catch | Enforces sufficient gas is passed
        safeCallWithMinGas(_initiative, MIN_GAS_TO_HOOK, 0, abi.encodeCall(IInitiative.onRegisterInitiative, (currentEpoch)));
    }

    struct ResetInitiativeData {
        address initiative;
        int88 LQTYVotes;
        int88 LQTYVetos;
    }

    /// @dev Resets an initiative and return the previous votes
    /// NOTE: Technically we don't need vetos
    /// NOTE: Technically we want to populate the `ResetInitiativeData` only when `secondsWithinEpoch() > EPOCH_VOTING_CUTOFF` 
    function _resetInitiatives(address[] calldata _initiativesToReset) internal returns (ResetInitiativeData[] memory) {        
        ResetInitiativeData[] memory cachedData = new ResetInitiativeData[](_initiativesToReset.length);
        
        int88[] memory _deltaLQTYVotes = new int88[](_initiativesToReset.length);
        int88[] memory _deltaLQTYVetos = new int88[](_initiativesToReset.length);

        // Prepare reset data
        for(uint256 i; i < _initiativesToReset.length; i++) {
            Allocation memory alloc = lqtyAllocatedByUserToInitiative[msg.sender][_initiativesToReset[i]];

            // Must be below, else we cannot reset"
            // Makes cast safe
            /// @audit INVARIANT: property_ensure_user_alloc_cannot_dos
            assert(alloc.voteLQTY <= uint88(type(int88).max)); 
            assert(alloc.vetoLQTY <= uint88(type(int88).max));
            
            // Cache, used to enforce limits later
            cachedData[i] = ResetInitiativeData({
                initiative: _initiativesToReset[i],
                LQTYVotes: int88(alloc.voteLQTY),
                LQTYVetos: int88(alloc.vetoLQTY)
            });

            // -0 is still 0, so its fine to flip both
            _deltaLQTYVotes[i] = -int88(cachedData[i].LQTYVotes);
            _deltaLQTYVetos[i] = -int88(cachedData[i].LQTYVetos);
        }

        // RESET HERE || All initiatives will receive most updated data and 0 votes / vetos
        _allocateLQTY(
            _initiativesToReset,
            _deltaLQTYVotes,
            _deltaLQTYVetos
        );

        return cachedData;
    }

    /// @inheritdoc IGovernance
    function allocateLQTY(
        address[] calldata _initiativesToReset,
        address[] calldata _initiatives,
        int88[] calldata _absoluteLQTYVotes,
        int88[] calldata _absoluteLQTYVetos
    ) external nonReentrant {

        require(_initiatives.length == _absoluteLQTYVotes.length, "Length");
        require(_absoluteLQTYVetos.length == _absoluteLQTYVotes.length, "Length");

        // To ensure the change is safe, enforce uniqueness
        _requireNoDuplicates(_initiatives);
        _requireNoDuplicates(_initiativesToReset);

        // You MUST always reset
        ResetInitiativeData[] memory cachedData = _resetInitiatives(_initiativesToReset);

        /// Invariant, 0 allocated = 0 votes
        UserState memory userState = userStates[msg.sender];
        require(userState.allocatedLQTY == 0, "must be a reset");

        // After cutoff you can only re-apply the same vote
        // Or vote less
        // Or abstain 
        // You can always add a veto, hence we only validate the addition of Votes
        // And ignore the addition of vetos
        // Validate the data here to ensure that the voting is capped at the amount in the other case
        if(secondsWithinEpoch() > EPOCH_VOTING_CUTOFF) {
            // Cap the max votes to the previous cache value
            // This means that no new votes can happen here

            // Removing and VETOING is always accepted
            for(uint256 x; x < _initiatives.length; x++) {

                // If we find it, we ensure it cannot be an increase
                bool found;
                for(uint256 y; y < cachedData.length; y++) {
                    if(cachedData[y].initiative == _initiatives[x]) {
                        found = true;
                        require(_absoluteLQTYVotes[x] <= cachedData[y].LQTYVotes, "Cannot increase");
                        break;
                    }
                }

                // Else we assert that the change is a veto, because by definition the initiatives will have received zero votes past this line
                if(!found) {
                    require(_absoluteLQTYVotes[x] == 0, "Must be zero for new initiatives");
                }
            }
        }

        // Vote here, all values are now absolute changes
        _allocateLQTY(
            _initiatives,
            _absoluteLQTYVotes,
            _absoluteLQTYVetos
        );
    }


    /// @dev For each given initiative applies relative changes to the allocation
    /// NOTE: Given the current usage the function either: Resets the value to 0, or sets the value to a new value
    ///     Review the flows as the function could be used in many ways, but it ends up being used in just those 2 ways
    function _allocateLQTY(
        address[] memory _initiatives,
        int88[] memory _deltaLQTYVotes,
        int88[] memory _deltaLQTYVetos
    ) internal {
        require(
            _initiatives.length == _deltaLQTYVotes.length && _initiatives.length == _deltaLQTYVetos.length,
            "Governance: array-length-mismatch"
        );

        (VoteSnapshot memory votesSnapshot_ , GlobalState memory state) = _snapshotVotes();
        uint16 currentEpoch = epoch();
        UserState memory userState = userStates[msg.sender];

        for (uint256 i = 0; i < _initiatives.length; i++) {
            address initiative = _initiatives[i];
            int88 deltaLQTYVotes = _deltaLQTYVotes[i];
            int88 deltaLQTYVetos = _deltaLQTYVetos[i];
            
            /// === Check FSM === ///
            // Can vote positively in SKIP, CLAIMABLE, CLAIMED and UNREGISTERABLE states
            // Force to remove votes if disabled
            // Can remove votes and vetos in every stage
            (InitiativeVoteSnapshot memory votesForInitiativeSnapshot_, InitiativeState memory initiativeState) =
                _snapshotVotesForInitiative(initiative);

            (InitiativeStatus status, , ) = getInitiativeState(initiative, votesSnapshot_, votesForInitiativeSnapshot_, initiativeState);

            if(deltaLQTYVotes > 0 || deltaLQTYVetos > 0) {
<<<<<<< HEAD
                /// @audit FSM CHECK, note that the original version allowed voting on `Unregisterable` Initiatives - Prob should fix
                require(status == InitiativeStatus.SKIP || status == InitiativeStatus.CLAIMABLE || status == InitiativeStatus.CLAIMED, "Governance: active-vote-fsm");
=======
                /// @audit INVARIANT: `check_unregisterable_consistecy` 
                // FSM CHECK, note that the original version allowed voting on `Unregisterable` Initiatives - Prob should fix
                require(status == InitiativeStatus.SKIP || status == InitiativeStatus.CLAIMABLE || status == InitiativeStatus.CLAIMED  || status == InitiativeStatus.UNREGISTERABLE, "Governance: active-vote-fsm");
>>>>>>> 3eaec6bf
            }
            
            if(status == InitiativeStatus.DISABLED) {
                require(deltaLQTYVotes <= 0 && deltaLQTYVetos <= 0, "Must be a withdrawal");
            }

            /// === UPDATE ACCOUNTING === ///
            // == INITIATIVE STATE == //

            // deep copy of the initiative's state before the allocation
            InitiativeState memory prevInitiativeState = InitiativeState(
                initiativeState.voteLQTY,
                initiativeState.vetoLQTY,
                initiativeState.averageStakingTimestampVoteLQTY,
                initiativeState.averageStakingTimestampVetoLQTY,
                initiativeState.lastEpochClaim
            );

            // update the average staking timestamp for the initiative based on the user's average staking timestamp
            initiativeState.averageStakingTimestampVoteLQTY = _calculateAverageTimestamp(
                initiativeState.averageStakingTimestampVoteLQTY,
                userState.averageStakingTimestamp,
                initiativeState.voteLQTY,
                add(initiativeState.voteLQTY, deltaLQTYVotes)
            );
            initiativeState.averageStakingTimestampVetoLQTY = _calculateAverageTimestamp(
                initiativeState.averageStakingTimestampVetoLQTY,
                userState.averageStakingTimestamp,
                initiativeState.vetoLQTY,
                add(initiativeState.vetoLQTY, deltaLQTYVetos)
            );

            // allocate the voting and vetoing LQTY to the initiative
            initiativeState.voteLQTY = add(initiativeState.voteLQTY, deltaLQTYVotes);
            initiativeState.vetoLQTY = add(initiativeState.vetoLQTY, deltaLQTYVetos);

            // update the initiative's state
            initiativeStates[initiative] = initiativeState;


            // == GLOBAL STATE == //

            // TODO: Veto reducing total votes logic change
            // TODO: Accounting invariants
            // TODO: Let's say I want to cap the votes vs weights
            // Then by definition, I add the effective LQTY
            // And the effective TS
            // I remove the previous one
            // and add the next one
            // Veto > Vote
            // Reduce down by Vote (cap min)
            // If Vote > Veto
            // Increase by Veto - Veto (reduced max)

            // update the average staking timestamp for all counted voting LQTY
            /// Discount previous only if the initiative was not unregistered

            if(status != InitiativeStatus.DISABLED) {
            /// @audit Trophy: `test_property_sum_of_lqty_global_user_matches_0`
            /// Removing votes from state desynchs the state until all users remove their votes from the initiative
            /// The invariant that holds is: the one that removes the initiatives that have been unregistered
                state.countedVoteLQTYAverageTimestamp = _calculateAverageTimestamp(
                    state.countedVoteLQTYAverageTimestamp,
                    prevInitiativeState.averageStakingTimestampVoteLQTY, /// @audit We don't have a test that fails when this line is changed
                    state.countedVoteLQTY,
                    state.countedVoteLQTY - prevInitiativeState.voteLQTY
                );
                assert(state.countedVoteLQTY >= prevInitiativeState.voteLQTY); /// @audit INVARIANT: Never overflows
                state.countedVoteLQTY -= prevInitiativeState.voteLQTY;
            }

            /// Add current
            state.countedVoteLQTYAverageTimestamp = _calculateAverageTimestamp(
                state.countedVoteLQTYAverageTimestamp,
                initiativeState.averageStakingTimestampVoteLQTY,
                state.countedVoteLQTY,
                state.countedVoteLQTY + initiativeState.voteLQTY
            );
            state.countedVoteLQTY += initiativeState.voteLQTY;

            // == USER ALLOCATION == //

            // allocate the voting and vetoing LQTY to the initiative
            Allocation memory allocation = lqtyAllocatedByUserToInitiative[msg.sender][initiative];
            allocation.voteLQTY = add(allocation.voteLQTY, deltaLQTYVotes);
            allocation.vetoLQTY = add(allocation.vetoLQTY, deltaLQTYVetos);
            allocation.atEpoch = currentEpoch;
            require(!(allocation.voteLQTY != 0 && allocation.vetoLQTY != 0), "Governance: vote-and-veto");
            lqtyAllocatedByUserToInitiative[msg.sender][initiative] = allocation;

            // == USER STATE == //
            
            userState.allocatedLQTY = add(userState.allocatedLQTY, deltaLQTYVotes + deltaLQTYVetos);

            emit AllocateLQTY(msg.sender, initiative, deltaLQTYVotes, deltaLQTYVetos, currentEpoch);

            // Replaces try / catch | Enforces sufficient gas is passed
            safeCallWithMinGas(initiative, MIN_GAS_TO_HOOK, 0, abi.encodeCall(IInitiative.onAfterAllocateLQTY, (currentEpoch, msg.sender, userState, allocation, initiativeState)));
        }

        require(
            userState.allocatedLQTY == 0
                || userState.allocatedLQTY <= uint88(stakingV1.stakes(deriveUserProxyAddress(msg.sender))),
            "Governance: insufficient-or-allocated-lqty"
        );

        globalState = state;
        userStates[msg.sender] = userState;
    }

    /// @inheritdoc IGovernance
    function unregisterInitiative(address _initiative) external nonReentrant {
        /// Enforce FSM
        (VoteSnapshot memory votesSnapshot_ , GlobalState memory state) = _snapshotVotes();
        (InitiativeVoteSnapshot memory votesForInitiativeSnapshot_, InitiativeState memory initiativeState) =
            _snapshotVotesForInitiative(_initiative);

        (InitiativeStatus status, , ) = getInitiativeState(_initiative, votesSnapshot_, votesForInitiativeSnapshot_, initiativeState);
        require(status != InitiativeStatus.NONEXISTENT, "Governance: initiative-not-registered");
        require(status != InitiativeStatus.WARM_UP, "Governance: initiative-in-warm-up");
        require(status == InitiativeStatus.UNREGISTERABLE, "Governance: cannot-unregister-initiative");

        // Remove weight from current state
        uint16 currentEpoch = epoch();

        /// @audit Invariant: Must only claim once or unregister
        // NOTE: Safe to remove | See `check_claim_soundness`
        assert(initiativeState.lastEpochClaim < currentEpoch - 1); 

        // recalculate the average staking timestamp for all counted voting LQTY if the initiative was counted in
        /// @audit Trophy: `test_property_sum_of_lqty_global_user_matches_0`
        // Removing votes from state desynchs the state until all users remove their votes from the initiative

        state.countedVoteLQTYAverageTimestamp = _calculateAverageTimestamp(
            state.countedVoteLQTYAverageTimestamp,
            initiativeState.averageStakingTimestampVoteLQTY,
            state.countedVoteLQTY,
            state.countedVoteLQTY - initiativeState.voteLQTY
        );
        assert(state.countedVoteLQTY >= initiativeState.voteLQTY); /// RECON: Overflow
        state.countedVoteLQTY -= initiativeState.voteLQTY;
        
        globalState = state;

        /// weeks * 2^16 > u32 so the contract will stop working before this is an issue
        registeredInitiatives[_initiative] = UNREGISTERED_INITIATIVE; 

        emit UnregisterInitiative(_initiative, currentEpoch);

        // Replaces try / catch | Enforces sufficient gas is passed
        safeCallWithMinGas(_initiative, MIN_GAS_TO_HOOK, 0, abi.encodeCall(IInitiative.onUnregisterInitiative, (currentEpoch)));
    }

    /// @inheritdoc IGovernance
    function claimForInitiative(address _initiative) external nonReentrant returns (uint256) {
        (VoteSnapshot memory votesSnapshot_ , GlobalState memory state) = _snapshotVotes();
        (InitiativeVoteSnapshot memory votesForInitiativeSnapshot_, InitiativeState memory initiativeState) =
            _snapshotVotesForInitiative(_initiative);

        (InitiativeStatus status, , uint256 claimableAmount) = getInitiativeState(_initiative, votesSnapshot_, votesForInitiativeSnapshot_, initiativeState);

        if(status != InitiativeStatus.CLAIMABLE) {
            return 0;
        }
        
        /// @audit INVARIANT: You can only claim for previous epoch
        assert(votesSnapshot_.forEpoch == epoch() - 1); 

        /// All unclaimed rewards are always recycled
        /// Invariant `lastEpochClaim` is < epoch() - 1; | 
        /// If `lastEpochClaim` is older than epoch() - 1 it means the initiative couldn't claim any rewards this epoch
        initiativeStates[_initiative].lastEpochClaim = epoch() - 1;

        bold.safeTransfer(_initiative, claimableAmount);

        emit ClaimForInitiative(_initiative, claimableAmount, votesSnapshot_.forEpoch);


        // Replaces try / catch | Enforces sufficient gas is passed
        safeCallWithMinGas(_initiative, MIN_GAS_TO_HOOK, 0, abi.encodeCall(IInitiative.onClaimForInitiative, (votesSnapshot_.forEpoch, claimableAmount)));

        return claimableAmount;
    }
}<|MERGE_RESOLUTION|>--- conflicted
+++ resolved
@@ -613,14 +613,8 @@
             (InitiativeStatus status, , ) = getInitiativeState(initiative, votesSnapshot_, votesForInitiativeSnapshot_, initiativeState);
 
             if(deltaLQTYVotes > 0 || deltaLQTYVetos > 0) {
-<<<<<<< HEAD
-                /// @audit FSM CHECK, note that the original version allowed voting on `Unregisterable` Initiatives - Prob should fix
+                /// @audit FSM CHECK, note that the original version allowed voting on `Unregisterable` Initiatives | This fixes it
                 require(status == InitiativeStatus.SKIP || status == InitiativeStatus.CLAIMABLE || status == InitiativeStatus.CLAIMED, "Governance: active-vote-fsm");
-=======
-                /// @audit INVARIANT: `check_unregisterable_consistecy` 
-                // FSM CHECK, note that the original version allowed voting on `Unregisterable` Initiatives - Prob should fix
-                require(status == InitiativeStatus.SKIP || status == InitiativeStatus.CLAIMABLE || status == InitiativeStatus.CLAIMED  || status == InitiativeStatus.UNREGISTERABLE, "Governance: active-vote-fsm");
->>>>>>> 3eaec6bf
             }
             
             if(status == InitiativeStatus.DISABLED) {
