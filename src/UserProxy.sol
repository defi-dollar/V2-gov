--- conflicted
+++ resolved
@@ -33,12 +33,7 @@
 
     /// @inheritdoc IUserProxy
     function stake(uint256 _amount, address _lqtyFrom) public onlyStakingV2 {
-<<<<<<< HEAD
-        lqty.safeTransferFrom(_lqtyFrom, address(this), _amount);
-=======
         lqty.transferFrom(_lqtyFrom, address(this), _amount);
-        lqty.approve(address(stakingV1), _amount);
->>>>>>> 19264880
         stakingV1.stake(_amount);
         emit Stake(_amount, _lqtyFrom);
     }
