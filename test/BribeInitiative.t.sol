// SPDX-License-Identifier: UNLICENSED
pragma solidity ^0.8.24;

import {Test, console2} from "forge-std/Test.sol";

import {IGovernance} from "../src/interfaces/IGovernance.sol";
import {IBribeInitiative} from "../src/interfaces/IBribeInitiative.sol";

import {Governance} from "../src/Governance.sol";
import {BribeInitiative} from "../src/BribeInitiative.sol";

import {MockERC20Tester} from "./mocks/MockERC20Tester.sol";
import {MockStakingV1} from "./mocks/MockStakingV1.sol";
import {MockStakingV1Deployer} from "./mocks/MockStakingV1Deployer.sol";

contract BribeInitiativeTest is Test, MockStakingV1Deployer {
    MockERC20Tester private lqty;
    MockERC20Tester private lusd;
    MockStakingV1 private stakingV1;
    address private constant user1 = address(0xF977814e90dA44bFA03b6295A0616a897441aceC);
    address private constant user2 = address(0x10C9cff3c4Faa8A60cB8506a7A99411E6A199038);
    address private user3 = makeAddr("user3");
    address private constant lusdHolder = address(0xcA7f01403C4989d2b1A9335A2F09dD973709957c);
    address private constant initiative = address(0x1);
    address private constant initiative2 = address(0x2);
    address private constant initiative3 = address(0x3);

    uint128 private constant REGISTRATION_FEE = 1e18;
    uint128 private constant REGISTRATION_THRESHOLD_FACTOR = 0.01e18;
    uint128 private constant UNREGISTRATION_THRESHOLD_FACTOR = 4e18;
    uint16 private constant REGISTRATION_WARM_UP_PERIOD = 4;
    uint16 private constant UNREGISTRATION_AFTER_EPOCHS = 4;
    uint128 private constant VOTING_THRESHOLD_FACTOR = 0.04e18;
    uint88 private constant MIN_CLAIM = 500e18;
    uint88 private constant MIN_ACCRUAL = 1000e18;
    uint32 private constant EPOCH_DURATION = 7 days; // 7 days
    uint32 private constant EPOCH_VOTING_CUTOFF = 518400;

    Governance private governance;
    address[] private initialInitiatives;

    BribeInitiative private bribeInitiative;

    function setUp() public {
        (stakingV1, lqty, lusd) = deployMockStakingV1();

        lqty.mint(lusdHolder, 10_000_000e18);
        lusd.mint(lusdHolder, 10_000_000e18);

        IGovernance.Configuration memory config = IGovernance.Configuration({
            registrationFee: REGISTRATION_FEE,
            registrationThresholdFactor: REGISTRATION_THRESHOLD_FACTOR,
            unregistrationThresholdFactor: UNREGISTRATION_THRESHOLD_FACTOR,
            registrationWarmUpPeriod: REGISTRATION_WARM_UP_PERIOD,
            unregistrationAfterEpochs: UNREGISTRATION_AFTER_EPOCHS,
            votingThresholdFactor: VOTING_THRESHOLD_FACTOR,
            minClaim: MIN_CLAIM,
            minAccrual: MIN_ACCRUAL,
            epochStart: uint32(block.timestamp),
            epochDuration: EPOCH_DURATION,
            epochVotingCutoff: EPOCH_VOTING_CUTOFF
        });

        governance = new Governance(
            address(lqty), address(lusd), address(stakingV1), address(lusd), config, address(this), new address[](0)
        );

        bribeInitiative = new BribeInitiative(address(governance), address(lusd), address(lqty));
        initialInitiatives.push(address(bribeInitiative));
        governance.registerInitialInitiatives(initialInitiatives);

        vm.startPrank(lusdHolder);
        lqty.transfer(user1, 1_000_000e18);
        lusd.transfer(user1, 1_000_000e18);
        lqty.transfer(user2, 1_000_000e18);
        lusd.transfer(user2, 1_000_000e18);
        lqty.transfer(user3, 1_000_000e18);
        lusd.transfer(user3, 1_000_000e18);
        vm.stopPrank();
    }

    // test total allocation vote case
    function test_totalLQTYAllocatedByEpoch_vote() public {
        // staking LQTY into governance for user1 in first epoch
        _stakeLQTY(user1, 10e18);

        // fast forward to second epoch
        vm.warp(block.timestamp + EPOCH_DURATION);

        // allocate LQTY to the bribeInitiative
        _allocateLQTY(user1, 10e18, 0);
        // total LQTY allocated for this epoch should increase
        (uint88 totalLQTYAllocated,) = bribeInitiative.totalLQTYAllocatedByEpoch(governance.epoch());
        assertEq(totalLQTYAllocated, 10e18);
    }

    // test total allocation veto case
    function test_totalLQTYAllocatedByEpoch_veto() public {
        _stakeLQTY(user1, 10e18);

        // fast forward to second epoch
        vm.warp(block.timestamp + EPOCH_DURATION);

        // allocate LQTY to veto bribeInitiative
        _allocateLQTY(user1, 0, 10e18);
        // total LQTY allocated for this epoch should not increase
        (uint88 totalLQTYAllocated,) = bribeInitiative.totalLQTYAllocatedByEpoch(governance.epoch());
        assertEq(totalLQTYAllocated, 0);
    }

    // user1 allocates multiple times in different epochs
    function test_allocating_same_initiative_multiple_epochs() public {
        _stakeLQTY(user1, 10e18);

        // fast forward to second epoch
        vm.warp(block.timestamp + EPOCH_DURATION);

        // allocate LQTY to the bribeInitiative
        _allocateLQTY(user1, 5e18, 0);

        // total LQTY allocated for this epoch should increase
        (uint88 totalLQTYAllocated1,) = bribeInitiative.totalLQTYAllocatedByEpoch(governance.epoch());
        (uint88 userLQTYAllocated1,) = bribeInitiative.lqtyAllocatedByUserAtEpoch(user1, governance.epoch());
        assertEq(totalLQTYAllocated1, 5e18);
        assertEq(userLQTYAllocated1, 5e18);

        // fast forward to third epoch
        vm.warp(block.timestamp + EPOCH_DURATION);

        _allocateLQTY(user1, 5e18, 0);

        // total LQTY allocated for this epoch should not change
        (uint88 totalLQTYAllocated2,) = bribeInitiative.totalLQTYAllocatedByEpoch(governance.epoch());
        (uint88 userLQTYAllocated2,) = bribeInitiative.lqtyAllocatedByUserAtEpoch(user1, governance.epoch());
        assertEq(totalLQTYAllocated2, 5e18);
        assertEq(userLQTYAllocated1, 5e18);
    }

    // user1 allocates multiple times in same epoch
    function test_totalLQTYAllocatedByEpoch_vote_same_epoch() public {
        _stakeLQTY(user1, 10e18);

        vm.warp(block.timestamp + EPOCH_DURATION);

        // user1 allocates in first epoch
        _allocateLQTY(user1, 5e18, 0);
        (uint88 totalLQTYAllocated1,) = bribeInitiative.totalLQTYAllocatedByEpoch(governance.epoch());
        (uint88 userLQTYAllocated1,) = bribeInitiative.lqtyAllocatedByUserAtEpoch(user1, governance.epoch());
        assertEq(totalLQTYAllocated1, 5e18);
        assertEq(userLQTYAllocated1, 5e18);

        _allocateLQTY(user1, 5e18, 0);
        (uint88 totalLQTYAllocated2,) = bribeInitiative.totalLQTYAllocatedByEpoch(governance.epoch());
        (uint88 userLQTYAllocated2,) = bribeInitiative.lqtyAllocatedByUserAtEpoch(user1, governance.epoch());
        assertEq(totalLQTYAllocated2, 5e18);
        assertEq(userLQTYAllocated2, 5e18);
    }

    function test_allocation_stored_in_list() public {
        _stakeLQTY(user1, 10e18);

        vm.warp(block.timestamp + EPOCH_DURATION);

        // user1 allocates in first epoch
        _allocateLQTY(user1, 5e18, 0);
        (uint88 totalLQTYAllocated1,) = bribeInitiative.totalLQTYAllocatedByEpoch(governance.epoch());
        (uint88 userLQTYAllocated1,) = bribeInitiative.lqtyAllocatedByUserAtEpoch(user1, governance.epoch());
        assertEq(totalLQTYAllocated1, 5e18);
        assertEq(userLQTYAllocated1, 5e18);

        console2.log("current governance epoch: ", governance.epoch());
        // user's linked-list should be updated to have a value for the current epoch
        (uint88 allocatedAtEpoch,) = bribeInitiative.lqtyAllocatedByUserAtEpoch(user1, governance.epoch());
        console2.log("allocatedAtEpoch: ", allocatedAtEpoch);
    }

    // test total allocation by multiple users in multiple epochs
    function test_totalLQTYAllocatedByEpoch_vote_multiple_epochs() public {
        _stakeLQTY(user1, 10e18);
        _stakeLQTY(user2, 10e18);

        vm.warp(block.timestamp + EPOCH_DURATION);

        // user1 allocates in first epoch
        _allocateLQTY(user1, 10e18, 0);
        (uint88 totalLQTYAllocated1,) = bribeInitiative.totalLQTYAllocatedByEpoch(governance.epoch());
        (uint88 userLQTYAllocated1,) = bribeInitiative.lqtyAllocatedByUserAtEpoch(user1, governance.epoch());
        assertEq(totalLQTYAllocated1, 10e18);
        assertEq(userLQTYAllocated1, 10e18);

        // user2 allocates in second epoch
        vm.warp(block.timestamp + EPOCH_DURATION);

        // user allocations should be disjoint because they're in separate epochs
        _allocateLQTY(user2, 10e18, 0);
        (uint88 totalLQTYAllocated2,) = bribeInitiative.totalLQTYAllocatedByEpoch(governance.epoch());
        (uint88 userLQTYAllocated2,) = bribeInitiative.lqtyAllocatedByUserAtEpoch(user2, governance.epoch());
        assertEq(totalLQTYAllocated2, 20e18);
        assertEq(userLQTYAllocated2, 10e18);
    }

    // test total allocations for multiple users in the same epoch
    function test_totalLQTYAllocatedByEpoch_vote_same_epoch_multiple() public {
        _stakeLQTY(user1, 10e18);
        _stakeLQTY(user2, 10e18);

        vm.warp(block.timestamp + EPOCH_DURATION);

        // user1 allocates in first epoch
        _allocateLQTY(user1, 10e18, 0);
        (uint88 totalLQTYAllocated1,) = bribeInitiative.totalLQTYAllocatedByEpoch(governance.epoch());
        (uint88 userLQTYAllocated1,) = bribeInitiative.lqtyAllocatedByUserAtEpoch(user1, governance.epoch());
        assertEq(totalLQTYAllocated1, 10e18);
        assertEq(userLQTYAllocated1, 10e18);

        _allocateLQTY(user2, 10e18, 0);
        (uint88 totalLQTYAllocated2,) = bribeInitiative.totalLQTYAllocatedByEpoch(governance.epoch());
        (uint88 userLQTYAllocated2,) = bribeInitiative.lqtyAllocatedByUserAtEpoch(user2, governance.epoch());
        assertEq(totalLQTYAllocated2, 20e18);
        assertEq(userLQTYAllocated2, 10e18);
    }

    // test total allocation doesn't grow from start to end of epoch
    function test_totalLQTYAllocatedByEpoch_growth() public {
        _stakeLQTY(user1, 10e18);
        _stakeLQTY(user2, 10e18);

        vm.warp(block.timestamp + EPOCH_DURATION);

        // user1 allocates in first epoch
        _allocateLQTY(user1, 10e18, 0);
        (uint88 totalLQTYAllocated1,) = bribeInitiative.totalLQTYAllocatedByEpoch(governance.epoch());
        assertEq(totalLQTYAllocated1, 10e18);

        // warp to the end of the epoch
        vm.warp(block.timestamp + (EPOCH_VOTING_CUTOFF - 1));

        (uint88 totalLQTYAllocated2,) = bribeInitiative.totalLQTYAllocatedByEpoch(governance.epoch());
        assertEq(totalLQTYAllocated2, 10e18);
    }

    // test depositing bribe
    function test_depositBribe_success() public {
        vm.startPrank(lusdHolder);
        lqty.approve(address(bribeInitiative), 1e18);
        lusd.approve(address(bribeInitiative), 1e18);
        bribeInitiative.depositBribe(1e18, 1e18, governance.epoch() + 1);
        vm.stopPrank();
    }

    // user that votes in an epoch that has bribes allocated to it will receive bribes on claiming
    function test_claimBribes() public {
        // =========== epoch 1 ==================
        // user stakes in epoch 1
        _stakeLQTY(user1, 1e18);

        // =========== epoch 2 ==================
        vm.warp(block.timestamp + EPOCH_DURATION);
        assertEq(2, governance.epoch(), "not in epoch 2");

        // lusdHolder deposits lqty and lusd bribes claimable in epoch 3
        _depositBribe(1e18, 1e18, governance.epoch() + 1);
        uint16 depositedBribe = governance.epoch() + 1;

        // =========== epoch 3 ==================
        vm.warp(block.timestamp + EPOCH_DURATION);
        assertEq(3, governance.epoch(), "not in epoch 3");

        // user votes on bribeInitiative
        _allocateLQTY(user1, 1e18, 0);

        // =========== epoch 5 ==================
        vm.warp(block.timestamp + (EPOCH_DURATION * 2));
        assertEq(5, governance.epoch(), "not in epoch 5");

        // user should receive bribe from their allocated stake
        (uint256 boldAmount, uint256 bribeTokenAmount) =
            _claimBribe(user1, depositedBribe, depositedBribe, depositedBribe);
        assertEq(boldAmount, 1e18);
        assertEq(bribeTokenAmount, 1e18);
    }

    // user that votes in an epoch that has bribes allocated to it will receive bribes on claiming
    // forge test --match-test test_high_deny_last_claim -vv
    function test_high_deny_last_claim() public {
        /// @audit Overflow due to rounding error in bribes total math vs user math
        // See: `test_we_can_compare_votes_and_vetos`
        // And `test_crit_user_can_dilute_total_votes`
        vm.warp(block.timestamp + EPOCH_DURATION);

        // =========== epoch 1 ==================
        // user stakes in epoch 1
        vm.warp(block.timestamp + 5);
        _stakeLQTY(user1, 1e18);
        vm.warp(block.timestamp + 7);
        _stakeLQTY(user2, 1e18);

        // lusdHolder deposits lqty and lusd bribes claimable in epoch 3
        _depositBribe(1e18, 1e18, governance.epoch());
        _allocateLQTY(user1, 1e18, 0);
        _allocateLQTY(user2, 1, 0);
        _allocateNothing(user2);

        // =========== epoch 2 ==================
        vm.warp(block.timestamp + EPOCH_DURATION); // Needs to cause rounding error
        assertEq(3, governance.epoch(), "not in epoch 2");

        // user votes on bribeInitiative

        // user should receive bribe from their allocated stake
        (uint256 boldAmount, uint256 bribeTokenAmount) = _claimBribe(user1, 2, 2, 2);
        assertEq(boldAmount, 1e18, "BOLD amount mismatch");
        assertEq(bribeTokenAmount, 1e18, "Bribe token amount mismatch");
    }

    // check that bribes deposited after user votes can be claimed
    function test_claimBribes_deposited_after_vote() public {
        // =========== epoch 1 ==================
        // user stakes in epoch 1
        _stakeLQTY(user1, 1e18);

        // =========== epoch 2 ==================
        vm.warp(block.timestamp + EPOCH_DURATION);
        assertEq(2, governance.epoch(), "not in epoch 2");

        // lusdHolder deposits lqty and lusd bribes claimable in epoch 3
        _depositBribe(1e18, 1e18, governance.epoch() + 1);

        // =========== epoch 3 ==================
        vm.warp(block.timestamp + EPOCH_DURATION);
        assertEq(3, governance.epoch(), "not in epoch 3");

        // user votes on bribeInitiative
        _allocateLQTY(user1, 1e18, 0);

        // lusdHolder deposits lqty and lusd bribes claimable in epoch 4
        _depositBribe(1e18, 1e18, governance.epoch() + 1);

        // =========== epoch 5 ==================
        // warp ahead two epochs because bribes can't be claimed in current epoch
        vm.warp(block.timestamp + (EPOCH_DURATION * 2));
        assertEq(5, governance.epoch(), "not in epoch 5");

        // check amount of bribes in epoch 3
        (uint128 boldAmountFromStorage, uint128 bribeTokenAmountFromStorage) =
            IBribeInitiative(bribeInitiative).bribeByEpoch(governance.epoch() - 2);
        assertEq(boldAmountFromStorage, 1e18, "boldAmountFromStorage != 1e18");
        assertEq(bribeTokenAmountFromStorage, 1e18, "bribeTokenAmountFromStorage != 1e18");

        // check amount of bribes in epoch 4
        (boldAmountFromStorage, bribeTokenAmountFromStorage) =
            IBribeInitiative(bribeInitiative).bribeByEpoch(governance.epoch() - 1);
        assertEq(boldAmountFromStorage, 1e18, "boldAmountFromStorage != 1e18");
        assertEq(bribeTokenAmountFromStorage, 1e18, "bribeTokenAmountFromStorage != 1e18");

        // user should receive bribe from their allocated stake for each epoch

        // user claims for epoch 3
        uint16 claimEpoch = governance.epoch() - 2; // claim for epoch 3
        uint16 prevAllocationEpoch = governance.epoch() - 2; // epoch 3
        (uint256 boldAmount, uint256 bribeTokenAmount) =
            _claimBribe(user1, claimEpoch, prevAllocationEpoch, prevAllocationEpoch);
        assertEq(boldAmount, 1e18);
        assertEq(bribeTokenAmount, 1e18);

        // user claims for epoch 4
        claimEpoch = governance.epoch() - 1; // claim for epoch 4
        prevAllocationEpoch = governance.epoch() - 2; // epoch 3
        (boldAmount, bribeTokenAmount) = _claimBribe(user1, claimEpoch, prevAllocationEpoch, prevAllocationEpoch);
        assertEq(boldAmount, 1e18);
        assertEq(bribeTokenAmount, 1e18);
    }

    // check that received bribes are proportional to user's stake in the initiative
    function test_claimedBribes_fraction() public {
        // =========== epoch 1 ==================
        // both users stake in epoch 1
        _stakeLQTY(user1, 1e18);
        _stakeLQTY(user2, 1e18);

        // =========== epoch 2 ==================
        vm.warp(block.timestamp + EPOCH_DURATION);
        assertEq(2, governance.epoch(), "not in epoch 2");

        // lusdHolder deposits lqty and lusd bribes claimable in epoch 3
        _depositBribe(1e18, 1e18, governance.epoch() + 1);

        // =========== epoch 3 ==================
        vm.warp(block.timestamp + EPOCH_DURATION);
        assertEq(3, governance.epoch(), "not in epoch 3");

        // users both vote on bribeInitiative
        _allocateLQTY(user1, 1e18, 0);
        _allocateLQTY(user2, 1e18, 0);

        // =========== epoch 4 ==================
        vm.warp(block.timestamp + EPOCH_DURATION);
        assertEq(4, governance.epoch(), "not in epoch 4");

        // user claims for epoch 3
        uint16 claimEpoch = governance.epoch() - 1; // claim for epoch 3
        uint16 prevAllocationEpoch = governance.epoch() - 1; // epoch 3
        (uint256 boldAmount, uint256 bribeTokenAmount) =
            _claimBribe(user1, claimEpoch, prevAllocationEpoch, prevAllocationEpoch);

        // calculate user share of total allocation for initiative for the given epoch as percentage
        (uint88 userLqtyAllocated,) = bribeInitiative.lqtyAllocatedByUserAtEpoch(user1, 3);
        (uint88 totalLqtyAllocated,) = bribeInitiative.totalLQTYAllocatedByEpoch(3);
        uint256 userShareOfTotalAllocated = uint256((userLqtyAllocated * 10_000) / totalLqtyAllocated);
        console2.log("userLqtyAllocated: ", userLqtyAllocated);
        console2.log("totalLqtyAllocated: ", totalLqtyAllocated);

        // calculate user received bribes as share of total bribes as percentage
        (uint128 boldAmountForEpoch, uint128 bribeTokenAmountForEpoch) = bribeInitiative.bribeByEpoch(3);
        uint256 userShareOfTotalBoldForEpoch = (boldAmount * 10_000) / uint256(boldAmountForEpoch);
        uint256 userShareOfTotalBribeForEpoch = (bribeTokenAmount * 10_000) / uint256(bribeTokenAmountForEpoch);

        // check that they're equivalent
        assertEq(
            userShareOfTotalAllocated,
            userShareOfTotalBoldForEpoch,
            "userShareOfTotalAllocated != userShareOfTotalBoldForEpoch"
        );
        assertEq(
            userShareOfTotalAllocated,
            userShareOfTotalBribeForEpoch,
            "userShareOfTotalAllocated != userShareOfTotalBribeForEpoch"
        );
    }

    function test_claimedBribes_fraction_fuzz(uint88 user1StakeAmount, uint88 user2StakeAmount, uint88 user3StakeAmount)
        public
    {
        // =========== epoch 1 ==================
        user1StakeAmount = uint88(bound(uint256(user1StakeAmount), 1, lqty.balanceOf(user1)));
        user2StakeAmount = uint88(bound(uint256(user2StakeAmount), 1, lqty.balanceOf(user2)));
        user3StakeAmount = uint88(bound(uint256(user3StakeAmount), 1, lqty.balanceOf(user3)));

        // all users stake in epoch 1
        _stakeLQTY(user1, user1StakeAmount);
        _stakeLQTY(user2, user2StakeAmount);
        _stakeLQTY(user3, user3StakeAmount);

        // =========== epoch 2 ==================
        vm.warp(block.timestamp + EPOCH_DURATION);
        assertEq(2, governance.epoch(), "not in epoch 2");

        // lusdHolder deposits lqty and lusd bribes claimable in epoch 3
        _depositBribe(1e18, 1e18, governance.epoch() + 1);

        // =========== epoch 3 ==================
        vm.warp(block.timestamp + EPOCH_DURATION);
        assertEq(3, governance.epoch(), "not in epoch 3");

        // users all vote on bribeInitiative
        _allocateLQTY(user1, int88(user1StakeAmount), 0);
        _allocateLQTY(user2, int88(user2StakeAmount), 0);
        _allocateLQTY(user3, int88(user3StakeAmount), 0);

        // =========== epoch 4 ==================
        vm.warp(block.timestamp + EPOCH_DURATION);
        assertEq(4, governance.epoch(), "not in epoch 4");

        // all users claim bribes for epoch 3
        uint16 claimEpoch = governance.epoch() - 1; // claim for epoch 3
        uint16 prevAllocationEpoch = governance.epoch() - 1; // epoch 3
        (uint256 boldAmount1, uint256 bribeTokenAmount1) =
            _claimBribe(user1, claimEpoch, prevAllocationEpoch, prevAllocationEpoch);
        (uint256 boldAmount2, uint256 bribeTokenAmount2) =
            _claimBribe(user2, claimEpoch, prevAllocationEpoch, prevAllocationEpoch);
        (uint256 boldAmount3, uint256 bribeTokenAmount3) =
            _claimBribe(user3, claimEpoch, prevAllocationEpoch, prevAllocationEpoch);

        // calculate user share of total allocation for initiative for the given epoch as percentage
        uint256 userShareOfTotalAllocated1 = _getUserShareOfAllocationAsPercentage(user1, 3);
        uint256 userShareOfTotalAllocated2 = _getUserShareOfAllocationAsPercentage(user2, 3);
        uint256 userShareOfTotalAllocated3 = _getUserShareOfAllocationAsPercentage(user3, 3);

        // calculate user received bribes as share of total bribes as percentage
        (uint256 userShareOfTotalBoldForEpoch1, uint256 userShareOfTotalBribeForEpoch1) =
            _getBribesAsPercentageOfTotal(3, boldAmount1, bribeTokenAmount1);
        (uint256 userShareOfTotalBoldForEpoch2, uint256 userShareOfTotalBribeForEpoch2) =
            _getBribesAsPercentageOfTotal(3, boldAmount2, bribeTokenAmount2);
        (uint256 userShareOfTotalBoldForEpoch3, uint256 userShareOfTotalBribeForEpoch3) =
            _getBribesAsPercentageOfTotal(3, boldAmount3, bribeTokenAmount3);

        // check that they're equivalent
        // user1
        assertEq(
            userShareOfTotalAllocated1,
            userShareOfTotalBoldForEpoch1,
            "userShareOfTotalAllocated1 != userShareOfTotalBoldForEpoch1"
        );
        assertEq(
            userShareOfTotalAllocated1,
            userShareOfTotalBribeForEpoch1,
            "userShareOfTotalAllocated1 != userShareOfTotalBribeForEpoch1"
        );
        // user2
        assertEq(
            userShareOfTotalAllocated2,
            userShareOfTotalBoldForEpoch2,
            "userShareOfTotalAllocated2 != userShareOfTotalBoldForEpoch2"
        );
        assertEq(
            userShareOfTotalAllocated2,
            userShareOfTotalBribeForEpoch2,
            "userShareOfTotalAllocated2 != userShareOfTotalBribeForEpoch2"
        );
        // user3
        assertEq(
            userShareOfTotalAllocated3,
            userShareOfTotalBoldForEpoch3,
            "userShareOfTotalAllocated3 != userShareOfTotalBoldForEpoch3"
        );
        assertEq(
            userShareOfTotalAllocated3,
            userShareOfTotalBribeForEpoch3,
            "userShareOfTotalAllocated3 != userShareOfTotalBribeForEpoch3"
        );
    }

    // only users that voted receive bribe, vetoes shouldn't receive anything
    function test_only_voter_receives_bribes() public {
        // =========== epoch 1 ==================
        // both users stake in epoch 1
        _stakeLQTY(user1, 1e18);
        _stakeLQTY(user2, 1e18);

        // =========== epoch 2 ==================
        vm.warp(block.timestamp + EPOCH_DURATION);
        assertEq(2, governance.epoch(), "not in epoch 2");

        // lusdHolder deposits lqty and lusd bribes claimable in epoch 3
        _depositBribe(1e18, 1e18, governance.epoch() + 1);

        // =========== epoch 3 ==================
        vm.warp(block.timestamp + EPOCH_DURATION);
        assertEq(3, governance.epoch(), "not in epoch 3");

        // user1 votes on bribeInitiative
        _allocateLQTY(user1, 1e18, 0);
        // user2 vetos on bribeInitiative
        _allocateLQTY(user2, 0, 1e18);

        // =========== epoch 4 ==================
        vm.warp(block.timestamp + EPOCH_DURATION);
        assertEq(4, governance.epoch(), "not in epoch 4");

        // user claims for epoch 3
        uint16 claimEpoch = governance.epoch() - 1; // claim for epoch 3
        uint16 prevAllocationEpoch = governance.epoch() - 1; // epoch 3
        (uint256 boldAmount, uint256 bribeTokenAmount) =
            _claimBribe(user1, claimEpoch, prevAllocationEpoch, prevAllocationEpoch);
        assertEq(boldAmount, 1e18, "voter doesn't receive full bold bribe amount");
        assertEq(bribeTokenAmount, 1e18, "voter doesn't receive full bribe amount");

        // user2 should receive no bribes if they try to claim
        claimEpoch = governance.epoch() - 1; // claim for epoch 3
        prevAllocationEpoch = governance.epoch() - 1; // epoch 3
        (boldAmount, bribeTokenAmount) = _claimBribe(user2, claimEpoch, prevAllocationEpoch, prevAllocationEpoch, true);
        assertEq(boldAmount, 0, "vetoer receives bold bribe amount");
        assertEq(bribeTokenAmount, 0, "vetoer receives bribe amount");
    }

    // checks that user can receive bribes for an epoch in which they were allocated even if they're no longer allocated
    function test_decrement_after_claimBribes() public {
        // =========== epoch 1 ==================
        // user stakes in epoch 1
        _stakeLQTY(user1, 1e18);

        // =========== epoch 2 ==================
        vm.warp(block.timestamp + EPOCH_DURATION);
        assertEq(2, governance.epoch(), "not in epoch 2");

        // lusdHolder deposits lqty and lusd bribes claimable in epoch 3
        _depositBribe(1e18, 1e18, governance.epoch() + 1);

        // =========== epoch 3 ==================
        vm.warp(block.timestamp + EPOCH_DURATION);
        assertEq(3, governance.epoch(), "not in epoch 3");

        // user votes on bribeInitiative
        _allocateLQTY(user1, 1e18, 0);

        // lusdHolder deposits lqty and lusd bribes claimable in epoch 4
        _depositBribe(1e18, 1e18, governance.epoch() + 1);

        // =========== epoch 5 ==================
        // warp ahead two epochs because bribes can't be claimed in current epoch
        vm.warp(block.timestamp + (EPOCH_DURATION * 2));
        console2.log("current epoch: ", governance.epoch());

        // user should receive bribe from their allocated stake in epoch 2
        uint16 claimEpoch = governance.epoch() - 2; // claim for epoch 3
        uint16 prevAllocationEpoch = governance.epoch() - 2; // epoch 3
        (uint256 boldAmount, uint256 bribeTokenAmount) =
            _claimBribe(user1, claimEpoch, prevAllocationEpoch, prevAllocationEpoch);
        assertEq(boldAmount, 1e18);
        assertEq(bribeTokenAmount, 1e18);

        // decrease user allocation for the initiative
        _resetAllocation(user1);

        // check if user can still receive bribes after removing votes
        claimEpoch = governance.epoch() - 1; // claim for epoch 4
        prevAllocationEpoch = governance.epoch() - 2; // epoch 3
        (boldAmount, bribeTokenAmount) = _claimBribe(user1, claimEpoch, prevAllocationEpoch, prevAllocationEpoch);
        assertEq(boldAmount, 1e18);
        assertEq(bribeTokenAmount, 1e18);
    }

    function test_lqty_immediately_allocated() public {
        // =========== epoch 1 ==================
        // user stakes in epoch 1
        _stakeLQTY(user1, 1e18);

        // =========== epoch 2 ==================
        vm.warp(block.timestamp + EPOCH_DURATION);
        assertEq(2, governance.epoch(), "not in epoch 2");

        // lusdHolder deposits lqty and lusd bribes claimable in epoch 3
        _depositBribe(1e18, 1e18, governance.epoch() + 1);

        // =========== epoch 3 ==================
        vm.warp(block.timestamp + EPOCH_DURATION);
        assertEq(3, governance.epoch(), "not in epoch 3");

        // user votes on bribeInitiative
        _allocateLQTY(user1, 1e18, 0);
        (uint88 lqtyAllocated,) = bribeInitiative.lqtyAllocatedByUserAtEpoch(user1, governance.epoch());
        assertEq(lqtyAllocated, 1e18, "lqty doesn't immediately get allocated");
    }

    // forge test --match-test test_rationalFlow -vvvv
    function test_rationalFlow() public {
        vm.warp(block.timestamp + (EPOCH_DURATION)); // Initiative not active

        // We are now at epoch

        // Deposit
        _stakeLQTY(user1, 1e18);

        // Deposit Bribe for now
        _allocateLQTY(user1, 5e17, 0);
        /// @audit Allocate b4 or after bribe should be irrelevant

        /// @audit WTF
        _depositBribe(1e18, 1e18, governance.epoch());
        /// @audit IMO this should also work

        _allocateLQTY(user1, 5e17, 0);

        /// @audit Allocate b4 or after bribe should be irrelevant

        // deposit bribe for Epoch + 2
        _depositBribe(1e18, 1e18, governance.epoch() + 1);

        (uint88 totalLQTYAllocated,) = bribeInitiative.totalLQTYAllocatedByEpoch(governance.epoch());
        (uint88 userLQTYAllocated,) = bribeInitiative.lqtyAllocatedByUserAtEpoch(user1, governance.epoch());
        assertEq(totalLQTYAllocated, 5e17, "total allocation");
        assertEq(userLQTYAllocated, 5e17, "user allocation");

        vm.warp(block.timestamp + (EPOCH_DURATION));
        // We are now at epoch + 1 // Should be able to claim epoch - 1

        // user should receive bribe from their allocated stake
        (uint256 boldAmount, uint256 bribeTokenAmount) =
            _claimBribe(user1, governance.epoch() - 1, governance.epoch() - 1, governance.epoch() - 1);
        assertEq(boldAmount, 1e18, "bold amount");
        assertEq(bribeTokenAmount, 1e18, "bribe amount");

        // And they cannot claim the one that is being added currently
        _claimBribe(user1, governance.epoch(), governance.epoch() - 1, governance.epoch() - 1, true);

        // decrease user allocation for the initiative
        _resetAllocation(user1);

        (userLQTYAllocated,) = bribeInitiative.lqtyAllocatedByUserAtEpoch(user1, governance.epoch());
        (totalLQTYAllocated,) = bribeInitiative.totalLQTYAllocatedByEpoch(governance.epoch());
        assertEq(userLQTYAllocated, 0, "total allocation");
        assertEq(totalLQTYAllocated, 0, "user allocation");
    }

    /**
     * Revert Cases
     */
    function test_depositBribe_epoch_too_early_reverts() public {
        vm.startPrank(lusdHolder);

        lqty.approve(address(bribeInitiative), 1e18);
        lusd.approve(address(bribeInitiative), 1e18);

        vm.expectRevert("BribeInitiative: now-or-future-epochs");
        bribeInitiative.depositBribe(1e18, 1e18, uint16(0));

        vm.stopPrank();
    }

    function test_claimBribes_before_deposit_reverts() public {
        _stakeLQTY(user1, 1e18);

        vm.warp(block.timestamp + EPOCH_DURATION);

        _depositBribe(1e18, 1e18, governance.epoch() + 1);

        vm.warp(block.timestamp + EPOCH_DURATION);

        _allocateLQTY(user1, 1e18, 0);

        (uint88 totalLQTYAllocated,) = bribeInitiative.totalLQTYAllocatedByEpoch(governance.epoch());
        (uint88 userLQTYAllocated,) = bribeInitiative.lqtyAllocatedByUserAtEpoch(user1, governance.epoch());
        assertEq(totalLQTYAllocated, 1e18);
        assertEq(userLQTYAllocated, 1e18);

        vm.startPrank(user1);

        // should be zero since user1 was not deposited at that time
        BribeInitiative.ClaimData[] memory epochs = new BribeInitiative.ClaimData[](1);
        epochs[0].epoch = governance.epoch() - 1;
        epochs[0].prevLQTYAllocationEpoch = governance.epoch() - 1;
        epochs[0].prevTotalLQTYAllocationEpoch = governance.epoch() - 1;
        vm.expectRevert();
        (uint256 boldAmount, uint256 bribeTokenAmount) = bribeInitiative.claimBribes(epochs);
        assertEq(boldAmount, 0);
        assertEq(bribeTokenAmount, 0);

        vm.stopPrank();
    }

    function test_claimBribes_current_epoch_reverts() public {
        _stakeLQTY(user1, 1e18);

        vm.warp(block.timestamp + EPOCH_DURATION);

        _depositBribe(1e18, 1e18, governance.epoch() + 1);

        vm.warp(block.timestamp + EPOCH_DURATION);

        _allocateLQTY(user1, 1e18, 0);

        (uint88 totalLQTYAllocated,) = bribeInitiative.totalLQTYAllocatedByEpoch(governance.epoch());
        (uint88 userLQTYAllocated,) = bribeInitiative.lqtyAllocatedByUserAtEpoch(user1, governance.epoch());
        assertEq(totalLQTYAllocated, 1e18);
        assertEq(userLQTYAllocated, 1e18);

        vm.startPrank(user1);

        // should be zero since user1 was not deposited at that time
        BribeInitiative.ClaimData[] memory epochs = new BribeInitiative.ClaimData[](1);
        epochs[0].epoch = governance.epoch();
        epochs[0].prevLQTYAllocationEpoch = governance.epoch() - 1;
        epochs[0].prevTotalLQTYAllocationEpoch = governance.epoch() - 1;
        vm.expectRevert("BribeInitiative: cannot-claim-for-current-epoch");
        (uint256 boldAmount, uint256 bribeTokenAmount) = bribeInitiative.claimBribes(epochs);
        assertEq(boldAmount, 0);
        assertEq(bribeTokenAmount, 0);

        vm.stopPrank();
    }

    function test_claimBribes_same_epoch_reverts() public {
        _stakeLQTY(user1, 1e18);

        vm.warp(block.timestamp + EPOCH_DURATION);

        _depositBribe(1e18, 1e18, governance.epoch() + 1);

        vm.warp(block.timestamp + EPOCH_DURATION);

        _allocateLQTY(user1, 1e18, 0);

        (uint88 totalLQTYAllocated,) = bribeInitiative.totalLQTYAllocatedByEpoch(governance.epoch());
        (uint88 userLQTYAllocated,) = bribeInitiative.lqtyAllocatedByUserAtEpoch(user1, governance.epoch());
        assertEq(totalLQTYAllocated, 1e18);
        assertEq(userLQTYAllocated, 1e18);

        // deposit bribe
        _depositBribe(1e18, 1e18, governance.epoch() + 1);
        vm.warp(block.timestamp + (EPOCH_DURATION * 2));

        // user should receive bribe from their allocated stake
        (uint256 boldAmount1, uint256 bribeTokenAmount1) =
            _claimBribe(user1, governance.epoch() - 1, governance.epoch() - 2, governance.epoch() - 2);
        assertEq(boldAmount1, 1e18);
        assertEq(bribeTokenAmount1, 1e18);

        vm.startPrank(user1);
        BribeInitiative.ClaimData[] memory epochs = new BribeInitiative.ClaimData[](1);
        epochs[0].epoch = governance.epoch() - 1;
        epochs[0].prevLQTYAllocationEpoch = governance.epoch() - 2;
        epochs[0].prevTotalLQTYAllocationEpoch = governance.epoch() - 2;
        vm.expectRevert("BribeInitiative: already-claimed");
        (uint256 boldAmount2, uint256 bribeTokenAmount2) = bribeInitiative.claimBribes(epochs);
        vm.stopPrank();
    }

    function test_claimBribes_no_bribe_reverts() public {
        _stakeLQTY(user1, 1e18);

        vm.warp(block.timestamp + EPOCH_DURATION);

        _allocateLQTY(user1, 1e18, 0);

        (uint88 totalLQTYAllocated,) = bribeInitiative.totalLQTYAllocatedByEpoch(governance.epoch());
        (uint88 userLQTYAllocated,) = bribeInitiative.lqtyAllocatedByUserAtEpoch(user1, governance.epoch());
        assertEq(totalLQTYAllocated, 1e18);
        assertEq(userLQTYAllocated, 1e18);

        vm.startPrank(user1);
        BribeInitiative.ClaimData[] memory epochs = new BribeInitiative.ClaimData[](1);
        epochs[0].epoch = governance.epoch() - 1;
        epochs[0].prevLQTYAllocationEpoch = governance.epoch() - 2;
        epochs[0].prevTotalLQTYAllocationEpoch = governance.epoch() - 2;
        vm.expectRevert("BribeInitiative: no-bribe");
        (uint256 boldAmount1, uint256 bribeTokenAmount1) = bribeInitiative.claimBribes(epochs);
        vm.stopPrank();

        assertEq(boldAmount1, 0);
        assertEq(bribeTokenAmount1, 0);
    }

    function test_claimBribes_no_allocation_reverts() public {
        _stakeLQTY(user1, 1e18);

        vm.warp(block.timestamp + EPOCH_DURATION);

        _depositBribe(1e18, 1e18, governance.epoch() + 1);

        vm.warp(block.timestamp + EPOCH_DURATION);

        _allocateNothing(user1);

        (uint88 totalLQTYAllocated,) = bribeInitiative.totalLQTYAllocatedByEpoch(governance.epoch());
        (uint88 userLQTYAllocated,) = bribeInitiative.lqtyAllocatedByUserAtEpoch(user1, governance.epoch());
        assertEq(totalLQTYAllocated, 0);
        assertEq(userLQTYAllocated, 0);

        // deposit bribe
        _depositBribe(1e18, 1e18, governance.epoch() + 1);
        vm.warp(block.timestamp + (EPOCH_DURATION * 2));

        vm.startPrank(user1);
        BribeInitiative.ClaimData[] memory epochs = new BribeInitiative.ClaimData[](1);
        epochs[0].epoch = governance.epoch() - 1;
        epochs[0].prevLQTYAllocationEpoch = governance.epoch() - 2;
        epochs[0].prevTotalLQTYAllocationEpoch = governance.epoch() - 2;
<<<<<<< HEAD
        vm.expectRevert("BribeInitiative: invalid-prev-lqty-allocation-epoch");
=======
        vm.expectRevert("BribeInitiative: total-lqty-allocation-zero");
>>>>>>> e22fa33f
        (uint256 boldAmount, uint256 bribeTokenAmount) = bribeInitiative.claimBribes(epochs);
        vm.stopPrank();

        assertEq(boldAmount, 0);
        assertEq(bribeTokenAmount, 0);
    }

    // requires: no allocation, previousAllocationEpoch > current, next < epoch or next = 0
    function test_claimBribes_invalid_previous_allocation_epoch_reverts() public {
        _stakeLQTY(user1, 1e18);

        vm.warp(block.timestamp + EPOCH_DURATION);

        _depositBribe(1e18, 1e18, governance.epoch() + 1);

        vm.warp(block.timestamp + EPOCH_DURATION);

        _allocateNothing(user1);

        (uint88 totalLQTYAllocated,) = bribeInitiative.totalLQTYAllocatedByEpoch(governance.epoch());
        (uint88 userLQTYAllocated,) = bribeInitiative.lqtyAllocatedByUserAtEpoch(user1, governance.epoch());
        assertEq(totalLQTYAllocated, 0);
        assertEq(userLQTYAllocated, 0);

        // deposit bribe
        _depositBribe(1e18, 1e18, governance.epoch() + 1);
        vm.warp(block.timestamp + (EPOCH_DURATION * 2));

        vm.startPrank(user1);
        BribeInitiative.ClaimData[] memory epochs = new BribeInitiative.ClaimData[](1);
        epochs[0].epoch = governance.epoch() - 1;
        epochs[0].prevLQTYAllocationEpoch = governance.epoch();
        epochs[0].prevTotalLQTYAllocationEpoch = governance.epoch() - 2;
        vm.expectRevert("BribeInitiative: invalid-prev-lqty-allocation-epoch");
        (uint256 boldAmount, uint256 bribeTokenAmount) = bribeInitiative.claimBribes(epochs);
        vm.stopPrank();

        assertEq(boldAmount, 0);
        assertEq(bribeTokenAmount, 0);
    }

    /**
     * Helpers
     */
    function _stakeLQTY(address staker, uint88 amount) internal {
        vm.startPrank(staker);
        address userProxy = governance.deriveUserProxyAddress(staker);
        lqty.approve(address(userProxy), amount);
        governance.depositLQTY(amount);
        vm.stopPrank();
    }

    function _allocateLQTY(address staker, int88 deltaVoteLQTYAmt, int88 deltaVetoLQTYAmt) internal {
        vm.startPrank(staker);
        address[] memory initiativesToReset;
        (uint88 currentVote, uint88 currentVeto,) = governance.lqtyAllocatedByUserToInitiative(staker, address(bribeInitiative));
        if (currentVote != 0 || currentVeto != 0) {
            initiativesToReset = new address[](1);
            initiativesToReset[0] = address(bribeInitiative);
        }

        address[] memory initiatives = new address[](1);
        initiatives[0] = address(bribeInitiative);

        int88[] memory deltaVoteLQTY = new int88[](1);
        deltaVoteLQTY[0] = deltaVoteLQTYAmt;

        int88[] memory deltaVetoLQTY = new int88[](1);
        deltaVetoLQTY[0] = deltaVetoLQTYAmt;

        governance.allocateLQTY(initiativesToReset, initiatives, deltaVoteLQTY, deltaVetoLQTY);
        vm.stopPrank();
    }

    function _allocate(address staker, address initiative, int88 votes, int88 vetos) internal {
        vm.startPrank(staker);

        address[] memory initiatives = new address[](1);
        initiatives[0] = initiative;
        int88[] memory deltaLQTYVotes = new int88[](1);
        deltaLQTYVotes[0] = votes;
        int88[] memory deltaLQTYVetos = new int88[](1);
        deltaLQTYVetos[0] = vetos;

        governance.allocateLQTY(initiatives, initiatives, deltaLQTYVotes, deltaLQTYVetos);

        vm.stopPrank();
    }

    function _allocateNothing(address staker) internal {
        vm.startPrank(staker);
        address[] memory initiativesToReset;

        address[] memory initiatives = new address[](1);
        initiatives[0] = address(bribeInitiative);

        int88[] memory deltaVoteLQTY = new int88[](1);
        int88[] memory deltaVetoLQTY = new int88[](1);

        vm.expectRevert("Governance: voting nothing");
        governance.allocateLQTY(initiativesToReset, initiatives, deltaVoteLQTY, deltaVetoLQTY);
        vm.stopPrank();
    }

    function _resetAllocation(address staker) internal {
        vm.startPrank(staker);
        address[] memory initiativesToReset = new address[](1);
        initiativesToReset[0] = address(bribeInitiative);

        governance.resetAllocations(initiativesToReset, true);
        vm.stopPrank();
    }

    function _depositBribe(uint128 boldAmount, uint128 bribeAmount, uint16 epoch) public {
        vm.startPrank(lusdHolder);
        lqty.approve(address(bribeInitiative), boldAmount);
        lusd.approve(address(bribeInitiative), bribeAmount);
        bribeInitiative.depositBribe(boldAmount, bribeAmount, epoch);
        vm.stopPrank();
    }

    function _depositBribe(address _initiative, uint128 boldAmount, uint128 bribeAmount, uint16 epoch) public {
        vm.startPrank(lusdHolder);
        lqty.approve(_initiative, boldAmount);
        lusd.approve(_initiative, bribeAmount);
        BribeInitiative(_initiative).depositBribe(boldAmount, bribeAmount, epoch);
        vm.stopPrank();
    }

    function _claimBribe(
        address claimer,
        uint16 epoch,
        uint16 prevLQTYAllocationEpoch,
        uint16 prevTotalLQTYAllocationEpoch
    ) public returns (uint256 boldAmount, uint256 bribeTokenAmount) {
        return _claimBribe(claimer, epoch, prevLQTYAllocationEpoch, prevTotalLQTYAllocationEpoch, false);
    }

    function _claimBribe(
        address claimer,
        uint16 epoch,
        uint16 prevLQTYAllocationEpoch,
        uint16 prevTotalLQTYAllocationEpoch,
        bool expectRevert
    ) public returns (uint256 boldAmount, uint256 bribeTokenAmount) {
        vm.startPrank(claimer);
        BribeInitiative.ClaimData[] memory epochs = new BribeInitiative.ClaimData[](1);
        epochs[0].epoch = epoch;
        epochs[0].prevLQTYAllocationEpoch = prevLQTYAllocationEpoch;
        epochs[0].prevTotalLQTYAllocationEpoch = prevTotalLQTYAllocationEpoch;
        if (expectRevert) {
            vm.expectRevert();
        }
        (boldAmount, bribeTokenAmount) = bribeInitiative.claimBribes(epochs);
        vm.stopPrank();
    }

    function _getUserShareOfAllocationAsPercentage(address user, uint16 epoch)
        internal
        returns (uint256 userShareOfTotalAllocated)
    {
        (uint88 userLqtyAllocated,) = bribeInitiative.lqtyAllocatedByUserAtEpoch(user, epoch);
        (uint88 totalLqtyAllocated,) = bribeInitiative.totalLQTYAllocatedByEpoch(epoch);
        userShareOfTotalAllocated = (uint256(userLqtyAllocated) * 10_000) / uint256(totalLqtyAllocated);
    }

    function _getBribesAsPercentageOfTotal(uint16 epoch, uint256 userBoldAmount, uint256 userBribeTokenAmount)
        internal
        returns (uint256 userShareOfTotalBoldForEpoch, uint256 userShareOfTotalBribeForEpoch)
    {
        (uint128 boldAmountForEpoch, uint128 bribeTokenAmountForEpoch) = bribeInitiative.bribeByEpoch(epoch);
        uint256 userShareOfTotalBoldForEpoch = (userBoldAmount * 10_000) / uint256(boldAmountForEpoch);
        uint256 userShareOfTotalBribeForEpoch = (userBribeTokenAmount * 10_000) / uint256(bribeTokenAmountForEpoch);
        return (userShareOfTotalBoldForEpoch, userShareOfTotalBribeForEpoch);
    }
}<|MERGE_RESOLUTION|>--- conflicted
+++ resolved
@@ -845,11 +845,7 @@
         epochs[0].epoch = governance.epoch() - 1;
         epochs[0].prevLQTYAllocationEpoch = governance.epoch() - 2;
         epochs[0].prevTotalLQTYAllocationEpoch = governance.epoch() - 2;
-<<<<<<< HEAD
-        vm.expectRevert("BribeInitiative: invalid-prev-lqty-allocation-epoch");
-=======
         vm.expectRevert("BribeInitiative: total-lqty-allocation-zero");
->>>>>>> e22fa33f
         (uint256 boldAmount, uint256 bribeTokenAmount) = bribeInitiative.claimBribes(epochs);
         vm.stopPrank();
 
@@ -905,7 +901,8 @@
     function _allocateLQTY(address staker, int88 deltaVoteLQTYAmt, int88 deltaVetoLQTYAmt) internal {
         vm.startPrank(staker);
         address[] memory initiativesToReset;
-        (uint88 currentVote, uint88 currentVeto,) = governance.lqtyAllocatedByUserToInitiative(staker, address(bribeInitiative));
+        (uint88 currentVote, uint88 currentVeto,) =
+            governance.lqtyAllocatedByUserToInitiative(staker, address(bribeInitiative));
         if (currentVote != 0 || currentVeto != 0) {
             initiativesToReset = new address[](1);
             initiativesToReset[0] = address(bribeInitiative);
