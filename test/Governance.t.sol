--- conflicted
+++ resolved
@@ -2376,7 +2376,6 @@
         assertEq(votes, currentInitiativePower, "voting power of initiative should not be affected by vetos");
     }
 
-<<<<<<< HEAD
     struct StakingOp {
         uint256 lqtyAmount;
         uint256 waitTime;
@@ -2443,7 +2442,8 @@
         (uint256 unallocatedLQTY, uint256 unallocatedOffset,,) = governance.userStates(user);
         assertEqDecimal(unallocatedLQTY, 0, 18, "user should have no unallocated LQTY");
         assertEqDecimal(unallocatedOffset, 0, 18, "user should have no unallocated offset");
-=======
+    }
+
     function test_Vote_Stake_Unvote() external {
         address[] memory noInitiatives;
         address[] memory initiatives = new address[](1);
@@ -2490,7 +2490,6 @@
         (uint256 voteLQTYAfter, uint256 voteOffsetAfter,,,) = governance.initiativeStates(baseInitiative1);
         assertEqDecimal(voteLQTYAfter, voteLQTYBefore, 18, "voteLQTYAfter != voteLQTYBefore");
         assertEqDecimal(voteOffsetAfter, voteOffsetBefore, 18, "voteOffsetAfter != voteOffsetBefore");
->>>>>>> ffbf4801
     }
 
     function _stakeLQTY(address staker, uint256 amount) internal {
